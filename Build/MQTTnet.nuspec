<?xml version="1.0"?>
<package >
  <metadata>
    <id>MQTTnet</id>
<<<<<<< HEAD
    <version>2.7.5</version>
=======
    <version>2.8.0</version>
>>>>>>> ff45be1f
    <authors>Christian Kratky</authors>
    <owners>Christian Kratky</owners>
    <licenseUrl>https://github.com/chkr1011/MQTTnet/blob/master/LICENSE</licenseUrl>
    <projectUrl>https://github.com/chkr1011/MQTTnet</projectUrl>
    <iconUrl>https://raw.githubusercontent.com/chkr1011/MQTTnet/master/Images/Logo_128x128.png</iconUrl>
    <requireLicenseAcceptance>false</requireLicenseAcceptance>
    <description>MQTTnet is a high performance .NET library for MQTT based communication. It provides a MQTT client and a MQTT server (broker).</description>
<<<<<<< HEAD
    <releaseNotes> * [Client] Added new overloads for the message builders.
* [Core] Performance optimizations (thanks to @	israellot)
* [Core] Fixed a memory leak which was caused by not properly stopped async tasks.
* [Client] Fixed a deadlock when connecting to a not reachable server.
* [Server] Fixed a deadlock when reusing the same _ClientId_ while a _will message_ is used (thanks to @william-wps).
* [Server] Fixed wrong topic filter matching for filters like 'sport/+' which should _not_ match 'sport'.
=======
    <releaseNotes> * [Client] Received messages are now processed in the worker thread by default. Added a new setting for switching back to dedicated threads.
* [Server] Added support for other WebSocket sub protocol formats like mqttv-3.1.1 (thanks to @israellot).
* [Server] The takeover of an existing client sessions is now treated as a _clean_ disconnect of the previous client.
>>>>>>> ff45be1f
    </releaseNotes>
    <copyright>Copyright Christian Kratky 2016-2018</copyright>
    <tags>MQTT Message Queue Telemetry Transport MQTTClient MQTTServer Server MQTTBroker Broker NETStandard IoT InternetOfThings Messaging Hardware Arduino Sensor Actuator M2M ESP Smart Home Cities Automation Xamarin</tags> 
    <dependencies>
      <group targetFramework="netstandard1.3">
        <dependency id="NETStandard.Library" version="1.3.0" />
        <dependency id="System.Net.Security" version="4.3.2" />
        <dependency id="System.Net.WebSockets" version="4.3.0" />
        <dependency id="System.Net.WebSockets.Client" version="4.3.1" />      
      </group>
      <group targetFramework="netstandard2.0">
        <dependency id="NETStandard.Library" version="2.0.0" />
        <dependency id="System.Net.Security" version="4.3.2" />
        <dependency id="System.Net.WebSockets" version="4.3.0" />
        <dependency id="System.Net.WebSockets.Client" version="4.3.1" />
      </group>
      <group targetFramework="uap10.0">
        <dependency id="Microsoft.NETCore.UniversalWindowsPlatform" version="5.4.1" />
      </group>
      <group targetFramework="net452">
      </group>
      <group targetFramework="net461">
      </group>
    </dependencies>
  </metadata>

  <files>
    <!-- .NET Standard 1.3 -->
    <file src="..\Frameworks\MQTTnet.Netstandard\bin\Release\netstandard1.3\MQTTnet.*" target="lib\netstandard1.3\"/>
    
    <!-- .NET Standard 2.0 -->
    <file src="..\Frameworks\MQTTnet.Netstandard\bin\Release\netstandard2.0\MQTTnet.*" target="lib\netstandard2.0\"/>

    <!-- Universal Windows -->
    <file src="..\Frameworks\MQTTnet.Netstandard\bin\Release\uap10.0\MQTTnet.*" target="lib\uap10.0\"/>

    <!-- .NET Framework -->
    <file src="..\Frameworks\MQTTnet.Netstandard\bin\Release\net452\MQTTnet.*" target="lib\net452\"/>
    <file src="..\Frameworks\MQTTnet.Netstandard\bin\Release\net461\MQTTnet.*" target="lib\net461\"/>   
  </files>
</package><|MERGE_RESOLUTION|>--- conflicted
+++ resolved
@@ -2,11 +2,7 @@
 <package >
   <metadata>
     <id>MQTTnet</id>
-<<<<<<< HEAD
-    <version>2.7.5</version>
-=======
     <version>2.8.0</version>
->>>>>>> ff45be1f
     <authors>Christian Kratky</authors>
     <owners>Christian Kratky</owners>
     <licenseUrl>https://github.com/chkr1011/MQTTnet/blob/master/LICENSE</licenseUrl>
@@ -14,18 +10,9 @@
     <iconUrl>https://raw.githubusercontent.com/chkr1011/MQTTnet/master/Images/Logo_128x128.png</iconUrl>
     <requireLicenseAcceptance>false</requireLicenseAcceptance>
     <description>MQTTnet is a high performance .NET library for MQTT based communication. It provides a MQTT client and a MQTT server (broker).</description>
-<<<<<<< HEAD
-    <releaseNotes> * [Client] Added new overloads for the message builders.
-* [Core] Performance optimizations (thanks to @	israellot)
-* [Core] Fixed a memory leak which was caused by not properly stopped async tasks.
-* [Client] Fixed a deadlock when connecting to a not reachable server.
-* [Server] Fixed a deadlock when reusing the same _ClientId_ while a _will message_ is used (thanks to @william-wps).
-* [Server] Fixed wrong topic filter matching for filters like 'sport/+' which should _not_ match 'sport'.
-=======
     <releaseNotes> * [Client] Received messages are now processed in the worker thread by default. Added a new setting for switching back to dedicated threads.
 * [Server] Added support for other WebSocket sub protocol formats like mqttv-3.1.1 (thanks to @israellot).
 * [Server] The takeover of an existing client sessions is now treated as a _clean_ disconnect of the previous client.
->>>>>>> ff45be1f
     </releaseNotes>
     <copyright>Copyright Christian Kratky 2016-2018</copyright>
     <tags>MQTT Message Queue Telemetry Transport MQTTClient MQTTServer Server MQTTBroker Broker NETStandard IoT InternetOfThings Messaging Hardware Arduino Sensor Actuator M2M ESP Smart Home Cities Automation Xamarin</tags> 
