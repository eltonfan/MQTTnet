﻿using MQTTnet.Core;
using MQTTnet.Core.Client;
using MQTTnet.Core.Packets;
using MQTTnet.Core.Protocol;
using MQTTnet.Core.Server;
using System;
using System.Collections.Generic;
using System.Diagnostics;
using System.Linq;
using System.Text;
using System.Threading;
using System.Threading.Tasks;

namespace MQTTnet.TestApp.NetFramework
{
    public static class PerformanceTest
    {
        public static async Task RunAsync()
        {
            var server = Task.Run(() => RunServerAsync());
<<<<<<< HEAD
            var client = Task.Run(() => RunClientAsync(1000, 50000, TimeSpan.FromMilliseconds(10)));
=======
            var client = Task.Run(() => RunClientAsync(300, TimeSpan.FromMilliseconds(10)));
>>>>>>> 9a25fb63

            await Task.WhenAll(server, client).ConfigureAwait(false);
        }

        private static async Task RunClientAsync(int messageChunkSize, int totalMessageCount, TimeSpan interval)
        {
            try
            {
                var options = new MqttClientOptions
                {
                    Server = "localhost",
                    ClientId = "XYZ",
                    CleanSession = true,
                    DefaultCommunicationTimeout = TimeSpan.FromMinutes(10)
                };

                var client = new MqttClientFactory().CreateMqttClient(options);
                client.ApplicationMessageReceived += (s, e) =>
                {
                };

                client.Connected += async (s, e) =>
                {
                    Console.WriteLine("### CONNECTED WITH SERVER ###");

                    await client.SubscribeAsync(new List<TopicFilter>
                    {
                        new TopicFilter("#", MqttQualityOfServiceLevel.AtMostOnce)
                    });

                    Console.WriteLine("### SUBSCRIBED ###");
                };

                client.Disconnected += async (s, e) =>
                {
                    Console.WriteLine("### DISCONNECTED FROM SERVER ###");
                    await Task.Delay(TimeSpan.FromSeconds(5));

                    try
                    {
                        await client.ConnectAsync();
                    }
                    catch
                    {
                        Console.WriteLine("### RECONNECTING FAILED ###");
                    }
                };

                try
                {
                    await client.ConnectAsync();
                }
                catch (Exception exception)
                {
                    Console.WriteLine("### CONNECTING FAILED ###" + Environment.NewLine + exception);
                }

                Console.WriteLine("### WAITING FOR APPLICATION MESSAGES ###");

<<<<<<< HEAD
                var applicationMessage = new MqttApplicationMessage(
                    "A/B/C",
                    Encoding.UTF8.GetBytes("Hello World"),
                    MqttQualityOfServiceLevel.AtLeastOnce,
                    false
                );
=======
                var last = DateTime.Now;
                var msgCount = 0;
>>>>>>> 9a25fb63

                var overallCount = 0;
                while (overallCount < totalMessageCount)
                {
<<<<<<< HEAD
                    var stopwatch = Stopwatch.StartNew();
                    var count = 0;
                    for (var i = 0; i < messageChunkSize; i++)
                    {
                        //do not await to send as much messages as possible 
                        await client.PublishAsync(applicationMessage).ConfigureAwait(false);
                        count++;
                        overallCount++;
=======
                    var msgs = Enumerable.Range( 0, msgChunkSize )
                        .Select( i => CreateMessage() )
                        .ToList();

                    if (false)
                    {
                        //send concurrent (test for raceconditions)
                        var sendTasks = msgs
                            .Select( msg => PublishSingleMessage( client, msg, ref msgCount ) )
                            .ToList();

                        await Task.WhenAll( sendTasks );
>>>>>>> 9a25fb63
                    }
                    else
                    {
                        await client.PublishAsync( msgs );
                        msgCount += msgs.Count;
                        //send multiple
                    }

                    

<<<<<<< HEAD
                    stopwatch.Stop();
=======
                    var now = DateTime.Now;
                    if (last < now - TimeSpan.FromSeconds(1))
                    {
                        Console.WriteLine( $"sending {msgCount} inteded {msgChunkSize / interval.TotalSeconds}" );
                        msgCount = 0;
                        last = now;
                    }
>>>>>>> 9a25fb63

                    Console.WriteLine($"Sent {count} messages within {stopwatch.ElapsedMilliseconds} ms ({stopwatch.ElapsedMilliseconds / (float)count} ms / message).");
                    await Task.Delay(interval).ConfigureAwait(false);
                }

                Console.WriteLine($"Completed sending {totalMessageCount} messages.");
            }
            catch (Exception exception)
            {
                Console.WriteLine(exception);
            }
        }

        private static MqttApplicationMessage CreateMessage()
        {
            return new MqttApplicationMessage(
                "A/B/C",
                Encoding.UTF8.GetBytes( "Hello World" ),
                MqttQualityOfServiceLevel.AtMostOnce,
                false
            );
        }

        private static Task PublishSingleMessage( IMqttClient client, MqttApplicationMessage applicationMessage, ref int count )
        {
            Interlocked.Increment( ref count );
            return Task.Run( () =>
            {
                return client.PublishAsync( applicationMessage );
            } );
        }

        private static void RunServerAsync()
        {
            try
            {
                var options = new MqttServerOptions
                {
                    ConnectionValidator = p =>
                    {
                        if (p.ClientId == "SpecialClient")
                        {
                            if (p.Username != "USER" || p.Password != "PASS")
                            {
                                return MqttConnectReturnCode.ConnectionRefusedBadUsernameOrPassword;
                            }
                        }

                        return MqttConnectReturnCode.ConnectionAccepted;
                    },
                    DefaultCommunicationTimeout = TimeSpan.FromMinutes(10)
                };
                
                var mqttServer = new MqttServerFactory().CreateMqttServer(options);
                var last = DateTime.UtcNow;
                var msgs = 0;
                mqttServer.ApplicationMessageReceived += (sender, args) => 
                {
                    msgs++;
                    var now = DateTime.UtcNow;
                    if (last < now - TimeSpan.FromSeconds(1))
                    {
                        Console.WriteLine($"received {msgs}");
                        msgs = 0;
                        last = now;
                    }
                };
                mqttServer.Start();

                Console.WriteLine("Press any key to exit.");
                Console.ReadLine();

                mqttServer.Stop();
            }
            catch (Exception e)
            {
                Console.WriteLine(e);
            }

            Console.ReadLine();
        }
    }
}<|MERGE_RESOLUTION|>--- conflicted
+++ resolved
@@ -18,16 +18,12 @@
         public static async Task RunAsync()
         {
             var server = Task.Run(() => RunServerAsync());
-<<<<<<< HEAD
-            var client = Task.Run(() => RunClientAsync(1000, 50000, TimeSpan.FromMilliseconds(10)));
-=======
             var client = Task.Run(() => RunClientAsync(300, TimeSpan.FromMilliseconds(10)));
->>>>>>> 9a25fb63
 
             await Task.WhenAll(server, client).ConfigureAwait(false);
         }
 
-        private static async Task RunClientAsync(int messageChunkSize, int totalMessageCount, TimeSpan interval)
+        private static async Task RunClientAsync( int msgChunkSize, TimeSpan interval )
         {
             try
             {
@@ -82,31 +78,32 @@
 
                 Console.WriteLine("### WAITING FOR APPLICATION MESSAGES ###");
 
-<<<<<<< HEAD
-                var applicationMessage = new MqttApplicationMessage(
-                    "A/B/C",
-                    Encoding.UTF8.GetBytes("Hello World"),
-                    MqttQualityOfServiceLevel.AtLeastOnce,
-                    false
-                );
-=======
+                var testMessageCount = 1000;
+                var message = CreateMessage();
+                var stopwatch = Stopwatch.StartNew();
+                for (var i = 0; i < testMessageCount; i++)
+                {
+                    await client.PublishAsync(message);
+                }
+
+                stopwatch.Stop();
+                Console.WriteLine($"Sent 1000 messages within {stopwatch.ElapsedMilliseconds} ms ({stopwatch.ElapsedMilliseconds / (float)testMessageCount} ms / message).");
+                
+                stopwatch.Restart();
+                var sentMessagesCount = 0;
+                while (stopwatch.ElapsedMilliseconds < 1000)
+                {
+                    await client.PublishAsync(message);
+                    sentMessagesCount++;
+                }
+
+                Console.WriteLine($"Sending {sentMessagesCount} messages per second.");
+
                 var last = DateTime.Now;
                 var msgCount = 0;
->>>>>>> 9a25fb63
-
-                var overallCount = 0;
-                while (overallCount < totalMessageCount)
-                {
-<<<<<<< HEAD
-                    var stopwatch = Stopwatch.StartNew();
-                    var count = 0;
-                    for (var i = 0; i < messageChunkSize; i++)
-                    {
-                        //do not await to send as much messages as possible 
-                        await client.PublishAsync(applicationMessage).ConfigureAwait(false);
-                        count++;
-                        overallCount++;
-=======
+
+                while (true)
+                {
                     var msgs = Enumerable.Range( 0, msgChunkSize )
                         .Select( i => CreateMessage() )
                         .ToList();
@@ -119,7 +116,6 @@
                             .ToList();
 
                         await Task.WhenAll( sendTasks );
->>>>>>> 9a25fb63
                     }
                     else
                     {
@@ -130,9 +126,6 @@
 
                     
 
-<<<<<<< HEAD
-                    stopwatch.Stop();
-=======
                     var now = DateTime.Now;
                     if (last < now - TimeSpan.FromSeconds(1))
                     {
@@ -140,13 +133,9 @@
                         msgCount = 0;
                         last = now;
                     }
->>>>>>> 9a25fb63
-
-                    Console.WriteLine($"Sent {count} messages within {stopwatch.ElapsedMilliseconds} ms ({stopwatch.ElapsedMilliseconds / (float)count} ms / message).");
+
                     await Task.Delay(interval).ConfigureAwait(false);
                 }
-
-                Console.WriteLine($"Completed sending {totalMessageCount} messages.");
             }
             catch (Exception exception)
             {
@@ -195,12 +184,12 @@
                 };
                 
                 var mqttServer = new MqttServerFactory().CreateMqttServer(options);
-                var last = DateTime.UtcNow;
+                var last = DateTime.Now;
                 var msgs = 0;
                 mqttServer.ApplicationMessageReceived += (sender, args) => 
                 {
                     msgs++;
-                    var now = DateTime.UtcNow;
+                    var now = DateTime.Now;
                     if (last < now - TimeSpan.FromSeconds(1))
                     {
                         Console.WriteLine($"received {msgs}");
